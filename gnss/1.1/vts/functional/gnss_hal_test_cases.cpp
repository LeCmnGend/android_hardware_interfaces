/*
 * Copyright (C) 2017 The Android Open Source Project
 *
 * Licensed under the Apache License, Version 2.0 (the "License");
 * you may not use this file except in compliance with the License.
 * You may obtain a copy of the License at
 *
 *      http://www.apache.org/licenses/LICENSE-2.0
 *
 * Unless required by applicable law or agreed to in writing, software
 * distributed under the License is distributed on an "AS IS" BASIS,
 * WITHOUT WARRANTIES OR CONDITIONS OF ANY KIND, either express or implied.
 * See the License for the specific language governing permissions and
 * limitations under the License.
 */

#define LOG_TAG "GnssHalTestCases"

#include <gnss_hal_test.h>

#include <android/hardware/gnss/1.1/IGnssConfiguration.h>
<<<<<<< HEAD
#include <gtest/gtest.h>
=======
#include <cutils/properties.h>
>>>>>>> cb56fbeb

using android::hardware::hidl_vec;

using IGnssMeasurement_1_0 = android::hardware::gnss::V1_0::IGnssMeasurement;
using IGnssMeasurement_1_1 = android::hardware::gnss::V1_1::IGnssMeasurement;

using android::hardware::gnss::V1_0::GnssConstellationType;
using android::hardware::gnss::V1_0::GnssLocation;
using android::hardware::gnss::V1_0::IGnssDebug;
using android::hardware::gnss::V1_1::IGnssConfiguration;
using android::hardware::gnss::V1_1::IGnssMeasurement;

static bool IsAutomotiveDevice() {
  char buffer[PROPERTY_VALUE_MAX] = {0};
  property_get("ro.hardware.type", buffer, "");
  return strncmp(buffer, "automotive", PROPERTY_VALUE_MAX) == 0;
}

/*
 * SetupTeardownCreateCleanup:
 * Requests the gnss HAL then calls cleanup
 *
 * Empty test fixture to verify basic Setup & Teardown
 */
TEST_P(GnssHalTest, SetupTeardownCreateCleanup) {}

/*
 * TestGnssMeasurementCallback:
 * Gets the GnssMeasurementExtension and verify that it returns an actual extension.
 */
TEST_P(GnssHalTest, TestGnssMeasurementCallback) {
    auto gnssMeasurement_1_1 = gnss_hal_->getExtensionGnssMeasurement_1_1();
    ASSERT_TRUE(gnssMeasurement_1_1.isOk());
    auto gnssMeasurement_1_0 = gnss_hal_->getExtensionGnssMeasurement();
    ASSERT_TRUE(gnssMeasurement_1_0.isOk());
    if (gnss_cb_->last_capabilities_ & IGnssCallback::Capabilities::MEASUREMENTS) {
        sp<IGnssMeasurement_1_1> iGnssMeas_1_1 = gnssMeasurement_1_1;
        sp<IGnssMeasurement_1_0> iGnssMeas_1_0 = gnssMeasurement_1_0;
        // At least one interface must be non-null.
        ASSERT_TRUE(iGnssMeas_1_1 != nullptr || iGnssMeas_1_0 != nullptr);
    }
}

/*
 * GetLocationLowPower:
 * Turns on location, waits for at least 5 locations allowing max of LOCATION_TIMEOUT_SUBSEQUENT_SEC
 * between one location and the next. Also ensure that MIN_INTERVAL_MSEC is respected by waiting
 * NO_LOCATION_PERIOD_SEC and verfiy that no location is received. Also perform validity checks on
 * each received location.
 */
TEST_P(GnssHalTest, GetLocationLowPower) {
    if (!IsGnssHalVersion_1_1()) {
        ALOGI("Test GetLocationLowPower skipped. GNSS HAL version is greater than 1.1.");
        return;
    }

    const int kMinIntervalMsec = 5000;
    const int kLocationTimeoutSubsequentSec = (kMinIntervalMsec / 1000) * 2;
    const int kNoLocationPeriodSec = (kMinIntervalMsec / 1000) / 2;
    const int kLocationsToCheck = 5;
    const bool kLowPowerMode = true;

    // Warmup period - VTS doesn't have AGPS access via GnssLocationProvider
    gnss_cb_->location_cbq_.reset();
    StartAndCheckLocations(kLocationsToCheck);
    StopAndClearLocations();
    gnss_cb_->location_cbq_.reset();

    // Start of Low Power Mode test
    SetPositionMode(kMinIntervalMsec, kLowPowerMode);

    // Don't expect true - as without AGPS access
    if (!StartAndCheckFirstLocation()) {
        ALOGW("GetLocationLowPower test - no first low power location received.");
    }

    for (int i = 1; i < kLocationsToCheck; i++) {
        // Verify that kMinIntervalMsec is respected by waiting kNoLocationPeriodSec and
        // ensure that no location is received yet

        gnss_cb_->location_cbq_.retrieve(gnss_cb_->last_location_, kNoLocationPeriodSec);
        const int location_called_count = gnss_cb_->location_cbq_.calledCount();
        // Tolerate (ignore) one extra location right after the first one
        // to handle startup edge case scheduling limitations in some implementations
        if ((i == 1) && (location_called_count == 2)) {
            CheckLocation(gnss_cb_->last_location_, true);
            continue;  // restart the quiet wait period after this too-fast location
        }
        EXPECT_LE(location_called_count, i);
        if (location_called_count != i) {
            ALOGW("GetLocationLowPower test - not enough locations received. %d vs. %d expected ",
                  location_called_count, i);
        }

        if (!gnss_cb_->location_cbq_.retrieve(
                    gnss_cb_->last_location_,
                    kLocationTimeoutSubsequentSec - kNoLocationPeriodSec)) {
            ALOGW("GetLocationLowPower test - timeout awaiting location %d", i);
        } else {
            CheckLocation(gnss_cb_->last_location_, true);
        }
    }

    StopAndClearLocations();
}

/*
 * FindStrongFrequentNonGpsSource:
 *
 * Search through a GnssSvStatus list for the strongest non-GPS satellite observed enough times
 *
 * returns the strongest source,
 *         or a source with constellation == UNKNOWN if none are found sufficient times
 */

IGnssConfiguration::BlacklistedSource FindStrongFrequentNonGpsSource(
        const std::list<IGnssCallback::GnssSvStatus> list_gnss_sv_status,
        const int min_observations) {
    struct ComparableBlacklistedSource {
        IGnssConfiguration::BlacklistedSource id;

        ComparableBlacklistedSource() {
            id.constellation = GnssConstellationType::UNKNOWN;
            id.svid = 0;
        }

        bool operator<(const ComparableBlacklistedSource& compare) const {
            return ((id.svid < compare.id.svid) || ((id.svid == compare.id.svid) &&
                                                    (id.constellation < compare.id.constellation)));
        }
    };

    struct SignalCounts {
        int observations;
        float max_cn0_dbhz;
    };

    std::map<ComparableBlacklistedSource, SignalCounts> mapSignals;

    for (const auto& gnss_sv_status : list_gnss_sv_status) {
        for (uint32_t iSv = 0; iSv < gnss_sv_status.numSvs; iSv++) {
            const auto& gnss_sv = gnss_sv_status.gnssSvList[iSv];
            if ((gnss_sv.svFlag & IGnssCallback::GnssSvFlags::USED_IN_FIX) &&
                (gnss_sv.constellation != GnssConstellationType::GPS)) {
                ComparableBlacklistedSource source;
                source.id.svid = gnss_sv.svid;
                source.id.constellation = gnss_sv.constellation;

                const auto& itSignal = mapSignals.find(source);
                if (itSignal == mapSignals.end()) {
                    SignalCounts counts;
                    counts.observations = 1;
                    counts.max_cn0_dbhz = gnss_sv.cN0Dbhz;
                    mapSignals.insert(
                        std::pair<ComparableBlacklistedSource, SignalCounts>(source, counts));
                } else {
                    itSignal->second.observations++;
                    if (itSignal->second.max_cn0_dbhz < gnss_sv.cN0Dbhz) {
                        itSignal->second.max_cn0_dbhz = gnss_sv.cN0Dbhz;
                    }
                }
            }
        }
    }

    float max_cn0_dbhz_with_sufficient_count = 0.;
    int total_observation_count = 0;
    int blacklisted_source_count_observation = 0;

    ComparableBlacklistedSource source_to_blacklist;  // initializes to zero = UNKNOWN constellation
    for (auto const& pairSignal : mapSignals) {
        total_observation_count += pairSignal.second.observations;
        if ((pairSignal.second.observations >= min_observations) &&
            (pairSignal.second.max_cn0_dbhz > max_cn0_dbhz_with_sufficient_count)) {
            source_to_blacklist = pairSignal.first;
            blacklisted_source_count_observation = pairSignal.second.observations;
            max_cn0_dbhz_with_sufficient_count = pairSignal.second.max_cn0_dbhz;
        }
    }
    ALOGD(
        "Among %d observations, chose svid %d, constellation %d, "
        "with %d observations at %.1f max CNo",
        total_observation_count, source_to_blacklist.id.svid,
        (int)source_to_blacklist.id.constellation, blacklisted_source_count_observation,
        max_cn0_dbhz_with_sufficient_count);

    return source_to_blacklist.id;
}

/*
 * BlacklistIndividualSatellites:
 *
 * 1) Turns on location, waits for 3 locations, ensuring they are valid, and checks corresponding
 * GnssStatus for common satellites (strongest and one other.)
 * 2a & b) Turns off location, and blacklists common satellites.
 * 3) Restart location, wait for 3 locations, ensuring they are valid, and checks corresponding
 * GnssStatus does not use those satellites.
 * 4a & b) Turns off location, and send in empty blacklist.
 * 5a) Restart location, wait for 3 locations, ensuring they are valid, and checks corresponding
 * GnssStatus does re-use at least the previously strongest satellite
 * 5b) Retry a few times, in case GNSS search strategy takes a while to reacquire even the
 * formerly strongest satellite
 */
TEST_P(GnssHalTest, BlacklistIndividualSatellites) {
    if (!IsGnssHalVersion_1_1()) {
        ALOGI("Test BlacklistIndividualSatellites skipped. GNSS HAL version is greater than 1.1.");
        return;
    }

    const int kLocationsToAwait = 3;
    const int kRetriesToUnBlacklist = 10;

    gnss_cb_->location_cbq_.reset();
    StartAndCheckLocations(kLocationsToAwait);
    int location_called_count = gnss_cb_->location_cbq_.calledCount();

    // Tolerate 1 less sv status to handle edge cases in reporting.
    int sv_status_cbq_size = gnss_cb_->sv_status_cbq_.size();
    EXPECT_GE(sv_status_cbq_size + 1, kLocationsToAwait);
    ALOGD("Observed %d GnssSvStatus, while awaiting %d Locations (%d received)", sv_status_cbq_size,
          kLocationsToAwait, location_called_count);

    /*
     * Identify strongest SV seen at least kLocationsToAwait -1 times
     * Why -1?  To avoid test flakiness in case of (plausible) slight flakiness in strongest signal
     * observability (one epoch RF null)
     */

    const int kGnssSvStatusTimeout = 2;
    std::list<IGnssCallback::GnssSvStatus> sv_status_list;
    int count = gnss_cb_->sv_status_cbq_.retrieve(sv_status_list, sv_status_cbq_size,
                                                  kGnssSvStatusTimeout);
    ASSERT_EQ(count, sv_status_cbq_size);

    IGnssConfiguration::BlacklistedSource source_to_blacklist =
            FindStrongFrequentNonGpsSource(sv_status_list, kLocationsToAwait - 1);

    if (source_to_blacklist.constellation == GnssConstellationType::UNKNOWN) {
        // Cannot find a non-GPS satellite. Let the test pass.
        return;
    }

    // Stop locations, blacklist the common SV
    StopAndClearLocations();

    auto gnss_configuration_hal_return = gnss_hal_->getExtensionGnssConfiguration_1_1();
    ASSERT_TRUE(gnss_configuration_hal_return.isOk());
    sp<IGnssConfiguration> gnss_configuration_hal = gnss_configuration_hal_return;
    ASSERT_NE(gnss_configuration_hal, nullptr);

    hidl_vec<IGnssConfiguration::BlacklistedSource> sources;
    sources.resize(1);
    sources[0] = source_to_blacklist;

    auto result = gnss_configuration_hal->setBlacklist(sources);
    ASSERT_TRUE(result.isOk());
    EXPECT_TRUE(result);

    // retry and ensure satellite not used
    gnss_cb_->sv_status_cbq_.reset();

    gnss_cb_->location_cbq_.reset();
    StartAndCheckLocations(kLocationsToAwait);

    // early exit if test is being run with insufficient signal
    location_called_count = gnss_cb_->location_cbq_.calledCount();
    if (location_called_count == 0) {
        ALOGE("0 Gnss locations received - ensure sufficient signal and retry");
    }
    ASSERT_TRUE(location_called_count > 0);

    // Tolerate 1 less sv status to handle edge cases in reporting.
    sv_status_cbq_size = gnss_cb_->sv_status_cbq_.size();
    EXPECT_GE(sv_status_cbq_size + 1, kLocationsToAwait);
    ALOGD("Observed %d GnssSvStatus, while awaiting %d Locations (%d received)", sv_status_cbq_size,
          kLocationsToAwait, location_called_count);
    for (int i = 0; i < sv_status_cbq_size; ++i) {
        IGnssCallback::GnssSvStatus gnss_sv_status;
        gnss_cb_->sv_status_cbq_.retrieve(gnss_sv_status, kGnssSvStatusTimeout);
        for (uint32_t iSv = 0; iSv < gnss_sv_status.numSvs; iSv++) {
            const auto& gnss_sv = gnss_sv_status.gnssSvList[iSv];
            EXPECT_FALSE((gnss_sv.svid == source_to_blacklist.svid) &&
                         (gnss_sv.constellation == source_to_blacklist.constellation) &&
                         (gnss_sv.svFlag & IGnssCallback::GnssSvFlags::USED_IN_FIX));
        }
    }

    // clear blacklist and restart - this time updating the blacklist while location is still on
    sources.resize(0);

    result = gnss_configuration_hal->setBlacklist(sources);
    ASSERT_TRUE(result.isOk());
    EXPECT_TRUE(result);

    bool strongest_sv_is_reobserved = false;
    // do several loops awaiting a few locations, allowing non-immediate reacquisition strategies
    int unblacklist_loops_remaining = kRetriesToUnBlacklist;
    while (!strongest_sv_is_reobserved && (unblacklist_loops_remaining-- > 0)) {
        StopAndClearLocations();
        gnss_cb_->sv_status_cbq_.reset();

        gnss_cb_->location_cbq_.reset();
        StartAndCheckLocations(kLocationsToAwait);

        // early exit loop if test is being run with insufficient signal
        location_called_count = gnss_cb_->location_cbq_.calledCount();
        if (location_called_count == 0) {
            ALOGE("0 Gnss locations received - ensure sufficient signal and retry");
        }
        ASSERT_TRUE(location_called_count > 0);

        // Tolerate 1 less sv status to handle edge cases in reporting.
        sv_status_cbq_size = gnss_cb_->sv_status_cbq_.size();
        EXPECT_GE(sv_status_cbq_size + 1, kLocationsToAwait);
        ALOGD("Clear blacklist, observed %d GnssSvStatus, while awaiting %d Locations"
              ", tries remaining %d",
              sv_status_cbq_size, kLocationsToAwait, unblacklist_loops_remaining);

        for (int i = 0; i < sv_status_cbq_size; ++i) {
            IGnssCallback::GnssSvStatus gnss_sv_status;
            gnss_cb_->sv_status_cbq_.retrieve(gnss_sv_status, kGnssSvStatusTimeout);
            for (uint32_t iSv = 0; iSv < gnss_sv_status.numSvs; iSv++) {
                const auto& gnss_sv = gnss_sv_status.gnssSvList[iSv];
                if ((gnss_sv.svid == source_to_blacklist.svid) &&
                    (gnss_sv.constellation == source_to_blacklist.constellation) &&
                    (gnss_sv.svFlag & IGnssCallback::GnssSvFlags::USED_IN_FIX)) {
                    strongest_sv_is_reobserved = true;
                    break;
                }
            }
            if (strongest_sv_is_reobserved) break;
        }
    }
    EXPECT_TRUE(strongest_sv_is_reobserved);
    StopAndClearLocations();
}

/*
 * BlacklistConstellationWithLocationOff:
 *
 * 1) Turns on location, waits for 3 locations, ensuring they are valid, and checks corresponding
 * GnssStatus for any non-GPS constellations.
 * 2a & b) Turns off location, and blacklist first non-GPS constellations.
 * 3) Restart location, wait for 3 locations, ensuring they are valid, and checks corresponding
 * GnssStatus does not use any constellation but GPS.
 * 4a & b) Clean up by turning off location, and send in empty blacklist.
 */
TEST_P(GnssHalTest, BlacklistConstellationWithLocationOff) {
    if (!IsGnssHalVersion_1_1()) {
        ALOGI("Test BlacklistConstellation skipped. GNSS HAL version is greater than 1.1.");
        return;
    }

    const int kLocationsToAwait = 3;
    const int kGnssSvStatusTimeout = 2;

    // Find first non-GPS constellation to blacklist
    GnssConstellationType constellation_to_blacklist =
            startLocationAndGetNonGpsConstellation(kLocationsToAwait, kGnssSvStatusTimeout);

    // Turns off location
    StopAndClearLocations();

    IGnssConfiguration::BlacklistedSource source_to_blacklist;
    source_to_blacklist.constellation = constellation_to_blacklist;
    source_to_blacklist.svid = 0;  // documented wildcard for all satellites in this constellation

    auto gnss_configuration_hal_return = gnss_hal_->getExtensionGnssConfiguration_1_1();
    ASSERT_TRUE(gnss_configuration_hal_return.isOk());
    sp<IGnssConfiguration> gnss_configuration_hal = gnss_configuration_hal_return;
    ASSERT_NE(gnss_configuration_hal, nullptr);

    hidl_vec<IGnssConfiguration::BlacklistedSource> sources;
    sources.resize(1);
    sources[0] = source_to_blacklist;

    // setBlacklist when location is off.
    auto result = gnss_configuration_hal->setBlacklist(sources);
    ASSERT_TRUE(result.isOk());
    EXPECT_TRUE(result);

    // retry and ensure constellation not used
    gnss_cb_->sv_status_cbq_.reset();

    gnss_cb_->location_cbq_.reset();
    StartAndCheckLocations(kLocationsToAwait);

    // Tolerate 1 less sv status to handle edge cases in reporting.
    int sv_status_cbq_size = gnss_cb_->sv_status_cbq_.size();
    EXPECT_GE(sv_status_cbq_size + 1, kLocationsToAwait);
    ALOGD("Observed %d GnssSvStatus, while awaiting %d Locations", sv_status_cbq_size,
          kLocationsToAwait);
    for (int i = 0; i < sv_status_cbq_size; ++i) {
        IGnssCallback::GnssSvStatus gnss_sv_status;
        gnss_cb_->sv_status_cbq_.retrieve(gnss_sv_status, kGnssSvStatusTimeout);
        for (uint32_t iSv = 0; iSv < gnss_sv_status.numSvs; iSv++) {
            const auto& gnss_sv = gnss_sv_status.gnssSvList[iSv];
            EXPECT_FALSE((gnss_sv.constellation == source_to_blacklist.constellation) &&
                         (gnss_sv.svFlag & IGnssCallback::GnssSvFlags::USED_IN_FIX));
        }
    }

    // clean up
    StopAndClearLocations();
    sources.resize(0);
    result = gnss_configuration_hal->setBlacklist(sources);
    ASSERT_TRUE(result.isOk());
    EXPECT_TRUE(result);
}

/*
 * BlacklistConstellationWithLocationOn:
 *
 * 1) Turns on location, waits for 3 locations, ensuring they are valid, and checks corresponding
 * GnssStatus for any non-GPS constellations.
 * 2a & b) Blacklist first non-GPS constellation, and turn off location.
 * 3) Restart location, wait for 3 locations, ensuring they are valid, and checks corresponding
 * GnssStatus does not use any constellation but GPS.
 * 4a & b) Clean up by turning off location, and send in empty blacklist.
 */
TEST_P(GnssHalTest, BlacklistConstellationWithLocationOn) {
    if (!IsGnssHalVersion_1_1()) {
        ALOGI("Test BlacklistConstellation skipped. GNSS HAL version is greater than 1.1.");
        return;
    }

    const int kLocationsToAwait = 3;
    const int kGnssSvStatusTimeout = 2;

    // Find first non-GPS constellation to blacklist
    GnssConstellationType constellation_to_blacklist =
            startLocationAndGetNonGpsConstellation(kLocationsToAwait, kGnssSvStatusTimeout);

    IGnssConfiguration::BlacklistedSource source_to_blacklist;
    source_to_blacklist.constellation = constellation_to_blacklist;
    source_to_blacklist.svid = 0;  // documented wildcard for all satellites in this constellation

    auto gnss_configuration_hal_return = gnss_hal_->getExtensionGnssConfiguration_1_1();
    ASSERT_TRUE(gnss_configuration_hal_return.isOk());
    sp<IGnssConfiguration> gnss_configuration_hal = gnss_configuration_hal_return;
    ASSERT_NE(gnss_configuration_hal, nullptr);

    hidl_vec<IGnssConfiguration::BlacklistedSource> sources;
    sources.resize(1);
    sources[0] = source_to_blacklist;

    // setBlacklist when location is still on
    auto result = gnss_configuration_hal->setBlacklist(sources);
    ASSERT_TRUE(result.isOk());
    EXPECT_TRUE(result);

    // Turns off location
    StopAndClearLocations();

    // retry and ensure constellation not used
    gnss_cb_->sv_status_cbq_.reset();

    gnss_cb_->location_cbq_.reset();
    StartAndCheckLocations(kLocationsToAwait);

    // Tolerate 1 less sv status to handle edge cases in reporting.
    int sv_status_cbq_size = gnss_cb_->sv_status_cbq_.size();
    EXPECT_GE(sv_status_cbq_size + 1, kLocationsToAwait);
    ALOGD("Observed %d GnssSvStatus, while awaiting %d Locations", sv_status_cbq_size,
          kLocationsToAwait);
    for (int i = 0; i < sv_status_cbq_size; ++i) {
        IGnssCallback::GnssSvStatus gnss_sv_status;
        gnss_cb_->sv_status_cbq_.retrieve(gnss_sv_status, kGnssSvStatusTimeout);
        for (uint32_t iSv = 0; iSv < gnss_sv_status.numSvs; iSv++) {
            const auto& gnss_sv = gnss_sv_status.gnssSvList[iSv];
            EXPECT_FALSE((gnss_sv.constellation == source_to_blacklist.constellation) &&
                         (gnss_sv.svFlag & IGnssCallback::GnssSvFlags::USED_IN_FIX));
        }
    }

    // clean up
    StopAndClearLocations();
    sources.resize(0);
    result = gnss_configuration_hal->setBlacklist(sources);
    ASSERT_TRUE(result.isOk());
    EXPECT_TRUE(result);
}

/*
 * InjectBestLocation
 *
 * Ensure successfully injecting a location.
 */
TEST_P(GnssHalTest, InjectBestLocation) {
    StartAndCheckLocations(1);
    GnssLocation gnssLocation = gnss_cb_->last_location_;
    CheckLocation(gnssLocation, true);

    auto result = gnss_hal_->injectBestLocation(gnssLocation);

    ASSERT_TRUE(result.isOk());
    EXPECT_TRUE(result);

    auto resultVoid = gnss_hal_->deleteAidingData(IGnss::GnssAidingData::DELETE_POSITION);

    ASSERT_TRUE(resultVoid.isOk());
}

/*
 * GnssDebugValuesSanityTest:
 * Ensures that GnssDebug values make sense.
 */
TEST_P(GnssHalTest, GnssDebugValuesSanityTest) {
    auto gnssDebug = gnss_hal_->getExtensionGnssDebug();
    ASSERT_TRUE(gnssDebug.isOk());
<<<<<<< HEAD
    if (gnss_cb_->info_cbq_.calledCount() > 0 && gnss_cb_->last_info_.yearOfHw >= 2017) {
=======
    if (!IsAutomotiveDevice() && info_called_count_ > 0 && last_info_.yearOfHw >= 2017) {
>>>>>>> cb56fbeb
        sp<IGnssDebug> iGnssDebug = gnssDebug;
        EXPECT_NE(iGnssDebug, nullptr);

        IGnssDebug::DebugData data;
        iGnssDebug->getDebugData(
            [&data](const IGnssDebug::DebugData& debugData) { data = debugData; });

        if (data.position.valid) {
            EXPECT_GE(data.position.latitudeDegrees, -90);
            EXPECT_LE(data.position.latitudeDegrees, 90);

            EXPECT_GE(data.position.longitudeDegrees, -180);
            EXPECT_LE(data.position.longitudeDegrees, 180);

            EXPECT_GE(data.position.altitudeMeters, -1000);  // Dead Sea: -414m
            EXPECT_LE(data.position.altitudeMeters, 20000);  // Mount Everest: 8850m

            EXPECT_GE(data.position.speedMetersPerSec, 0);
            EXPECT_LE(data.position.speedMetersPerSec, 600);

            EXPECT_GE(data.position.bearingDegrees, -360);
            EXPECT_LE(data.position.bearingDegrees, 360);

            EXPECT_GT(data.position.horizontalAccuracyMeters, 0);
            EXPECT_LE(data.position.horizontalAccuracyMeters, 20000000);

            EXPECT_GT(data.position.verticalAccuracyMeters, 0);
            EXPECT_LE(data.position.verticalAccuracyMeters, 20000);

            EXPECT_GT(data.position.speedAccuracyMetersPerSecond, 0);
            EXPECT_LE(data.position.speedAccuracyMetersPerSecond, 500);

            EXPECT_GT(data.position.bearingAccuracyDegrees, 0);
            EXPECT_LE(data.position.bearingAccuracyDegrees, 180);

            EXPECT_GE(data.position.ageSeconds, 0);
        }

        EXPECT_GE(data.time.timeEstimate, 1483228800000);  // Jan 01 2017 00:00:00 GMT.

        EXPECT_GT(data.time.timeUncertaintyNs, 0);

        EXPECT_GT(data.time.frequencyUncertaintyNsPerSec, 0);
        EXPECT_LE(data.time.frequencyUncertaintyNsPerSec, 2.0e5);  // 200 ppm
    }
}<|MERGE_RESOLUTION|>--- conflicted
+++ resolved
@@ -19,11 +19,8 @@
 #include <gnss_hal_test.h>
 
 #include <android/hardware/gnss/1.1/IGnssConfiguration.h>
-<<<<<<< HEAD
+#include <cutils/properties.h>
 #include <gtest/gtest.h>
-=======
-#include <cutils/properties.h>
->>>>>>> cb56fbeb
 
 using android::hardware::hidl_vec;
 
@@ -37,9 +34,9 @@
 using android::hardware::gnss::V1_1::IGnssMeasurement;
 
 static bool IsAutomotiveDevice() {
-  char buffer[PROPERTY_VALUE_MAX] = {0};
-  property_get("ro.hardware.type", buffer, "");
-  return strncmp(buffer, "automotive", PROPERTY_VALUE_MAX) == 0;
+    char buffer[PROPERTY_VALUE_MAX] = {0};
+    property_get("ro.hardware.type", buffer, "");
+    return strncmp(buffer, "automotive", PROPERTY_VALUE_MAX) == 0;
 }
 
 /*
@@ -534,11 +531,8 @@
 TEST_P(GnssHalTest, GnssDebugValuesSanityTest) {
     auto gnssDebug = gnss_hal_->getExtensionGnssDebug();
     ASSERT_TRUE(gnssDebug.isOk());
-<<<<<<< HEAD
-    if (gnss_cb_->info_cbq_.calledCount() > 0 && gnss_cb_->last_info_.yearOfHw >= 2017) {
-=======
-    if (!IsAutomotiveDevice() && info_called_count_ > 0 && last_info_.yearOfHw >= 2017) {
->>>>>>> cb56fbeb
+    if (!IsAutomotiveDevice() && gnss_cb_->info_cbq_.calledCount() > 0 &&
+        gnss_cb_->last_info_.yearOfHw >= 2017) {
         sp<IGnssDebug> iGnssDebug = gnssDebug;
         EXPECT_NE(iGnssDebug, nullptr);
 
