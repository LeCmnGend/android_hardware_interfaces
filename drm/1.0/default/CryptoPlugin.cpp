/*
 * Copyright (C) 2016 The Android Open Source Project
 *
 * Licensed under the Apache License, Version 2.0 (the "License");
 * you may not use this file except in compliance with the License.
 * You may obtain a copy of the License at
 *
 *      http://www.apache.org/licenses/LICENSE-2.0
 *
 * Unless required by applicable law or agreed to in writing, software
 * distributed under the License is distributed on an "AS IS" BASIS,
 * WITHOUT WARRANTIES OR CONDITIONS OF ANY KIND, either express or implied.
 * See the License for the specific language governing permissions and
 * limitations under the License.
 */
#define LOG_TAG "android.hardware.drm@1.0-impl"

#include "CryptoPlugin.h"
#include "TypeConvert.h"

#include <android/hidl/memory/1.0/IMemory.h>
#include <hidlmemory/mapping.h>
#include <log/log.h>
#include <media/stagefright/foundation/AString.h>

using android::hardware::hidl_memory;
using android::hidl::memory::V1_0::IMemory;

namespace android {
namespace hardware {
namespace drm {
namespace V1_0 {
namespace implementation {

    // Methods from ::android::hardware::drm::V1_0::ICryptoPlugin follow
    Return<bool> CryptoPlugin::requiresSecureDecoderComponent(
            const hidl_string& mime) {
        return mLegacyPlugin->requiresSecureDecoderComponent(mime.c_str());
    }

    Return<void> CryptoPlugin::notifyResolution(uint32_t width,
            uint32_t height) {
        mLegacyPlugin->notifyResolution(width, height);
        return Void();
    }

    Return<Status> CryptoPlugin::setMediaDrmSession(
            const hidl_vec<uint8_t>& sessionId) {
        return toStatus(mLegacyPlugin->setMediaDrmSession(toVector(sessionId)));
    }

    Return<void> CryptoPlugin::setSharedBufferBase(const hidl_memory& base,
            uint32_t bufferId) {
        sp<IMemory> hidlMemory = mapMemory(base);

        std::unique_lock<std::mutex> lock(mSharedBufferLock);

        // allow mapMemory to return nullptr
        mSharedBufferMap[bufferId] = hidlMemory;
        return Void();
    }

    Return<void> CryptoPlugin::decrypt(bool secure,
            const hidl_array<uint8_t, 16>& keyId,
            const hidl_array<uint8_t, 16>& iv, Mode mode,
            const Pattern& pattern, const hidl_vec<SubSample>& subSamples,
            const SharedBuffer& source, uint64_t offset,
            const DestinationBuffer& destination,
            decrypt_cb _hidl_cb) {
        std::unique_lock<std::mutex> lock(mSharedBufferLock);
        if (mSharedBufferMap.find(source.bufferId) == mSharedBufferMap.end()) {
            _hidl_cb(Status::ERROR_DRM_CANNOT_HANDLE, 0, "source decrypt buffer base not set");
            return Void();
        }

        if (destination.type == BufferType::SHARED_MEMORY) {
            const SharedBuffer& dest = destination.nonsecureMemory;
            if (mSharedBufferMap.find(dest.bufferId) == mSharedBufferMap.end()) {
                _hidl_cb(Status::ERROR_DRM_CANNOT_HANDLE, 0, "destination decrypt buffer base not set");
                return Void();
            }
        }

        android::CryptoPlugin::Mode legacyMode = android::CryptoPlugin::kMode_Unencrypted;
        switch(mode) {
        case Mode::UNENCRYPTED:
            legacyMode = android::CryptoPlugin::kMode_Unencrypted;
            break;
        case Mode::AES_CTR:
            legacyMode = android::CryptoPlugin::kMode_AES_CTR;
            break;
        case Mode::AES_CBC_CTS:
            legacyMode = android::CryptoPlugin::kMode_AES_WV;
            break;
        case Mode::AES_CBC:
            legacyMode = android::CryptoPlugin::kMode_AES_CBC;
            break;
        }
        android::CryptoPlugin::Pattern legacyPattern;
        legacyPattern.mEncryptBlocks = pattern.encryptBlocks;
        legacyPattern.mSkipBlocks = pattern.skipBlocks;

        std::unique_ptr<android::CryptoPlugin::SubSample[]> legacySubSamples =
                std::make_unique<android::CryptoPlugin::SubSample[]>(subSamples.size());

        size_t destSize = 0;
        for (size_t i = 0; i < subSamples.size(); i++) {
            uint32_t numBytesOfClearData = subSamples[i].numBytesOfClearData;
            legacySubSamples[i].mNumBytesOfClearData = numBytesOfClearData;
            uint32_t numBytesOfEncryptedData = subSamples[i].numBytesOfEncryptedData;
            legacySubSamples[i].mNumBytesOfEncryptedData = numBytesOfEncryptedData;
            if (__builtin_add_overflow(destSize, numBytesOfClearData, &destSize)) {
                _hidl_cb(Status::BAD_VALUE, 0, "subsample clear size overflow");
                return Void();
            }
            if (__builtin_add_overflow(destSize, numBytesOfEncryptedData, &destSize)) {
                _hidl_cb(Status::BAD_VALUE, 0, "subsample encrypted size overflow");
                return Void();
            }
        }

        AString detailMessage;
        sp<IMemory> sourceBase = mSharedBufferMap[source.bufferId];
        if (sourceBase == nullptr) {
            _hidl_cb(Status::ERROR_DRM_CANNOT_HANDLE, 0, "source is a nullptr");
            return Void();
        }

        size_t totalSize = 0;
        if (__builtin_add_overflow(source.offset, offset, &totalSize) ||
            __builtin_add_overflow(totalSize, source.size, &totalSize) ||
            totalSize > sourceBase->getSize()) {
            android_errorWriteLog(0x534e4554, "176496160");
            _hidl_cb(Status::ERROR_DRM_CANNOT_HANDLE, 0, "invalid buffer size");
            return Void();
        }

        uint8_t *base = static_cast<uint8_t *>
                (static_cast<void *>(sourceBase->getPointer()));
        void *srcPtr = static_cast<void *>(base + source.offset + offset);

        void *destPtr = NULL;
        if (destination.type == BufferType::SHARED_MEMORY) {
            const SharedBuffer& destBuffer = destination.nonsecureMemory;
            sp<IMemory> destBase = mSharedBufferMap[destBuffer.bufferId];
            if (destBase == nullptr) {
                _hidl_cb(Status::ERROR_DRM_CANNOT_HANDLE, 0, "destination is a nullptr");
                return Void();
            }

            size_t totalDstSize = 0;
            if (__builtin_add_overflow(destBuffer.offset, destBuffer.size, &totalDstSize) ||
                totalDstSize > destBase->getSize()) {
                android_errorWriteLog(0x534e4554, "176496353");
                _hidl_cb(Status::ERROR_DRM_CANNOT_HANDLE, 0, "invalid buffer size");
                return Void();
            }

            if (destSize > destBuffer.size) {
                _hidl_cb(Status::BAD_VALUE, 0, "subsample sum too large");
                return Void();
            }

            base = static_cast<uint8_t *>(static_cast<void *>(destBase->getPointer()));
<<<<<<< HEAD
            destPtr = static_cast<void *>(base + destination.nonsecureMemory.offset);
=======
            destPtr = static_cast<void*>(base + destination.nonsecureMemory.offset);
>>>>>>> 98a42ece
        } else if (destination.type == BufferType::NATIVE_HANDLE) {
            if (!secure) {
                _hidl_cb(Status::BAD_VALUE, 0, "native handle destination must be secure");
                return Void();
            }
            native_handle_t *handle = const_cast<native_handle_t *>(
                    destination.secureMemory.getNativeHandle());
            destPtr = static_cast<void *>(handle);
        } else {
            _hidl_cb(Status::BAD_VALUE, 0, "invalid destination type");
            return Void();
        }

        // release mSharedBufferLock
        lock.unlock();
        ssize_t result = mLegacyPlugin->decrypt(secure, keyId.data(), iv.data(),
                legacyMode, legacyPattern, srcPtr, legacySubSamples.get(),
                subSamples.size(), destPtr, &detailMessage);

        uint32_t status;
        uint32_t bytesWritten;

        if (result >= 0) {
            status = android::OK;
            bytesWritten = result;
        } else {
            status = result;
            bytesWritten = 0;
        }

        _hidl_cb(toStatus(status), bytesWritten, detailMessage.c_str());
        return Void();
    }

} // namespace implementation
}  // namespace V1_0
}  // namespace drm
}  // namespace hardware
}  // namespace android<|MERGE_RESOLUTION|>--- conflicted
+++ resolved
@@ -162,11 +162,7 @@
             }
 
             base = static_cast<uint8_t *>(static_cast<void *>(destBase->getPointer()));
-<<<<<<< HEAD
-            destPtr = static_cast<void *>(base + destination.nonsecureMemory.offset);
-=======
             destPtr = static_cast<void*>(base + destination.nonsecureMemory.offset);
->>>>>>> 98a42ece
         } else if (destination.type == BufferType::NATIVE_HANDLE) {
             if (!secure) {
                 _hidl_cb(Status::BAD_VALUE, 0, "native handle destination must be secure");
